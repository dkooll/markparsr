package markparsr

import (
	"fmt"
	"strings"
)

<<<<<<< HEAD
// compareTerraformAndMarkdown compares items defined in Terraform with those documented in markdown.
// It identifies items that are in Terraform but missing from the documentation and vice versa.
// The function handles both full resource names (e.g., "azurerm_resource_group.example")
// and base resource types (e.g., "azurerm_resource_group").
// Parameters:
//   - tfItems: Slice of items found in Terraform code
//   - mdItems: Slice of items found in markdown documentation
//   - itemType: Description of the type of items (e.g., "Resources", "Data Sources")
// Returns:
//   - A slice of errors describing mismatches between Terraform and markdown
=======
>>>>>>> 561e6ef9
func compareTerraformAndMarkdown(tfItems, mdItems []string, itemType string) []error {
	errors := make([]error, 0, len(tfItems)+len(mdItems))
	tfSet := make(map[string]bool, len(tfItems)*2)
	mdSet := make(map[string]bool, len(mdItems)*2)
	reported := make(map[string]bool, len(tfItems)+len(mdItems))

<<<<<<< HEAD
	// getFullName returns the full resource name for a base resource type
	// by finding any item that starts with the base name followed by a period.
=======
>>>>>>> 561e6ef9
	getFullName := func(items []string, baseName string) string {
		for _, item := range items {
			if strings.HasPrefix(item, baseName+".") {
				return item
			}
		}
		return baseName
	}

<<<<<<< HEAD
	// Add both full names and base types to the Terraform set
=======
>>>>>>> 561e6ef9
	for _, item := range tfItems {
		tfSet[item] = true
		baseName := strings.Split(item, ".")[0]
		tfSet[baseName] = true
	}

<<<<<<< HEAD
	// Add both full names and base types to the markdown set
=======
>>>>>>> 561e6ef9
	for _, item := range mdItems {
		mdSet[item] = true
		baseName := strings.Split(item, ".")[0]
		mdSet[baseName] = true
	}

<<<<<<< HEAD
	// Find items in Terraform but not in markdown
=======
>>>>>>> 561e6ef9
	for _, tfItem := range tfItems {
		baseName := strings.Split(tfItem, ".")[0]
		if !mdSet[tfItem] && !mdSet[baseName] && !reported[baseName] {
			fullName := getFullName(tfItems, baseName)
			errors = append(errors, fmt.Errorf("%s in Terraform but missing in markdown: %s", itemType, fullName))
			reported[baseName] = true
		}
	}

<<<<<<< HEAD
	// Find items in markdown but not in Terraform
=======
>>>>>>> 561e6ef9
	for _, mdItem := range mdItems {
		baseName := strings.Split(mdItem, ".")[0]
		if !tfSet[mdItem] && !tfSet[baseName] && !reported[baseName] {
			fullName := getFullName(mdItems, baseName)
			errors = append(errors, fmt.Errorf("%s in markdown but missing in Terraform: %s", itemType, fullName))
			reported[baseName] = true
		}
	}

	return errors
}<|MERGE_RESOLUTION|>--- conflicted
+++ resolved
@@ -5,7 +5,6 @@
 	"strings"
 )
 
-<<<<<<< HEAD
 // compareTerraformAndMarkdown compares items defined in Terraform with those documented in markdown.
 // It identifies items that are in Terraform but missing from the documentation and vice versa.
 // The function handles both full resource names (e.g., "azurerm_resource_group.example")
@@ -14,21 +13,17 @@
 //   - tfItems: Slice of items found in Terraform code
 //   - mdItems: Slice of items found in markdown documentation
 //   - itemType: Description of the type of items (e.g., "Resources", "Data Sources")
+//
 // Returns:
 //   - A slice of errors describing mismatches between Terraform and markdown
-=======
->>>>>>> 561e6ef9
 func compareTerraformAndMarkdown(tfItems, mdItems []string, itemType string) []error {
 	errors := make([]error, 0, len(tfItems)+len(mdItems))
 	tfSet := make(map[string]bool, len(tfItems)*2)
 	mdSet := make(map[string]bool, len(mdItems)*2)
 	reported := make(map[string]bool, len(tfItems)+len(mdItems))
 
-<<<<<<< HEAD
 	// getFullName returns the full resource name for a base resource type
 	// by finding any item that starts with the base name followed by a period.
-=======
->>>>>>> 561e6ef9
 	getFullName := func(items []string, baseName string) string {
 		for _, item := range items {
 			if strings.HasPrefix(item, baseName+".") {
@@ -38,30 +33,21 @@
 		return baseName
 	}
 
-<<<<<<< HEAD
 	// Add both full names and base types to the Terraform set
-=======
->>>>>>> 561e6ef9
 	for _, item := range tfItems {
 		tfSet[item] = true
 		baseName := strings.Split(item, ".")[0]
 		tfSet[baseName] = true
 	}
 
-<<<<<<< HEAD
 	// Add both full names and base types to the markdown set
-=======
->>>>>>> 561e6ef9
 	for _, item := range mdItems {
 		mdSet[item] = true
 		baseName := strings.Split(item, ".")[0]
 		mdSet[baseName] = true
 	}
 
-<<<<<<< HEAD
 	// Find items in Terraform but not in markdown
-=======
->>>>>>> 561e6ef9
 	for _, tfItem := range tfItems {
 		baseName := strings.Split(tfItem, ".")[0]
 		if !mdSet[tfItem] && !mdSet[baseName] && !reported[baseName] {
@@ -71,10 +57,7 @@
 		}
 	}
 
-<<<<<<< HEAD
 	// Find items in markdown but not in Terraform
-=======
->>>>>>> 561e6ef9
 	for _, mdItem := range mdItems {
 		baseName := strings.Split(mdItem, ".")[0]
 		if !tfSet[mdItem] && !tfSet[baseName] && !reported[baseName] {
@@ -83,6 +66,5 @@
 			reported[baseName] = true
 		}
 	}
-
 	return errors
 }