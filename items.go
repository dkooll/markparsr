--- conflicted
+++ resolved
@@ -5,11 +5,8 @@
 	"slices"
 )
 
-<<<<<<< HEAD
 // ItemValidator checks that all items of a specific type (like variables or outputs)
 // defined in Terraform files are documented in the markdown, and vice versa.
-=======
->>>>>>> 561e6ef9
 type ItemValidator struct {
 	markdown  *MarkdownContent
 	terraform *TerraformContent
@@ -19,7 +16,6 @@
 	fileName  string
 }
 
-<<<<<<< HEAD
 // NewItemValidator creates a new ItemValidator for checking specific types of Terraform items.
 // This validator can be used to check that variables, outputs, or other Terraform
 // block types are properly documented in specific sections of the markdown.
@@ -30,11 +26,8 @@
 //   - blockType: The Terraform block type to check (e.g., "variable", "output")
 //   - sections: Markdown sections where these items should be documented
 //   - fileName: Name of the Terraform file containing these items (e.g., "variables.tf")
-//
 // Returns:
 //   - A pointer to the initialized ItemValidator
-=======
->>>>>>> 561e6ef9
 func NewItemValidator(markdown *MarkdownContent, terraform *TerraformContent, itemType, blockType string, sections []string, fileName string) *ItemValidator {
 	return &ItemValidator{
 		markdown:  markdown,
@@ -46,7 +39,6 @@
 	}
 }
 
-<<<<<<< HEAD
 // Validate checks that all items of the specified type are properly documented.
 // The validation is only performed if at least one of the specified markdown
 // sections exists. If none of the sections exist, validation is skipped.
@@ -56,9 +48,7 @@
 //     Empty if all items are properly documented.
 func (iv *ItemValidator) Validate() []error {
 	// Skip validation if none of the relevant sections exist
-=======
 func (iv *ItemValidator) Validate() []error {
->>>>>>> 561e6ef9
 	sectionExists := slices.ContainsFunc(iv.sections, func(section string) bool {
 		return iv.markdown.HasSection(section)
 	})
@@ -66,29 +56,19 @@
 	if !sectionExists {
 		return nil
 	}
-
-<<<<<<< HEAD
 	// Extract items from Terraform file
-=======
->>>>>>> 561e6ef9
 	filePath := filepath.Join(iv.terraform.workspace, "caller", iv.fileName)
 	tfItems, err := iv.terraform.ExtractItems(filePath, iv.blockType)
 	if err != nil {
 		return []error{err}
 	}
 
-<<<<<<< HEAD
 	// Extract items from markdown sections
-=======
->>>>>>> 561e6ef9
 	var mdItems []string
 	for _, section := range iv.sections {
 		mdItems = append(mdItems, iv.markdown.ExtractSectionItems(section)...)
 	}
 
-<<<<<<< HEAD
 	// Compare items in Terraform and markdown
-=======
->>>>>>> 561e6ef9
 	return compareTerraformAndMarkdown(tfItems, mdItems, iv.itemType)
 }